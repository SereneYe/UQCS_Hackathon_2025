from typing import List, Optional
from fastapi import APIRouter, Depends, HTTPException, Form
from sqlalchemy.orm import Session
import sys
import os

# Add parent directories to path for imports
sys.path.append(os.path.dirname(os.path.dirname(os.path.dirname(os.path.abspath(__file__)))))

import crud
import models
import schemas
from database import get_db

router = APIRouter(
    prefix="/video-sessions",
    tags=["Video Sessions"],
    responses={404: {"description": "Not found"}},
)

@router.post("/", response_model=schemas.VideoSession)
async def create_video_session(
    user_id: int = Form(...),
    session_name: Optional[str] = Form(None),
    user_prompt: Optional[str] = Form(None),
    category: Optional[str] = Form(None),
    description: Optional[str] = Form(None),
    db: Session = Depends(get_db)
):
    """
    Create a new video session for a user
    """
    try:
        # Convert category string to enum if provided
        video_category = None
        if category:
            try:
                video_category = models.VideoCategory(category)
            except ValueError:
                raise HTTPException(status_code=400, detail=f"Invalid category: {category}. Valid options are: congratulation_video, event_propagation_video, company_introduction_video")
        
        session_data = schemas.VideoSessionCreate(
            user_id=user_id,
            session_name=session_name,
            user_prompt=user_prompt,
            category=video_category,
            description=description
        )
        
        db_session = crud.create_video_session(db, session_data)
        
        return db_session
        
    except Exception as e:
        raise HTTPException(status_code=500, detail=f"Failed to create video session: {str(e)}")

@router.get("/", response_model=schemas.VideoSessionList)
async def list_video_sessions(
    skip: int = 0,
    limit: int = 50,
    user_id: Optional[int] = None,
    db: Session = Depends(get_db)
):
    """
    List video sessions with pagination and optional user filter
    """
    try:
        if user_id:
            sessions = crud.get_video_sessions_by_user(db, user_id, skip, limit)
            total = crud.get_video_sessions_count_by_user(db, user_id)
        else:
            sessions = crud.get_video_sessions(db, skip, limit)
            total = crud.get_video_sessions_count(db)
        
        return schemas.VideoSessionList(
            sessions=sessions,
            total=total,
            page=skip // limit + 1,
            per_page=limit
        )
        
    except Exception as e:
        raise HTTPException(status_code=500, detail=f"Failed to list video sessions: {str(e)}")

@router.get("/{session_id}", response_model=schemas.VideoSession)
async def get_video_session(session_id: int, db: Session = Depends(get_db)):
    """
    Get video session by ID
    """
    db_session = crud.get_video_session(db, session_id)
    if not db_session:
        raise HTTPException(status_code=404, detail="Video session not found")
    return db_session

@router.put("/{session_id}", response_model=schemas.VideoSession)
async def update_video_session(
    session_id: int,
    session_update: schemas.VideoSessionUpdate,
    db: Session = Depends(get_db)
):
    """
    Update video session
    """
    db_session = crud.update_video_session(db, session_id, session_update)
    if not db_session:
        raise HTTPException(status_code=404, detail="Video session not found")
    return db_session

@router.delete("/{session_id}")
async def delete_video_session(session_id: int, db: Session = Depends(get_db)):
    """
    Delete video session
    """
    success = crud.delete_video_session(db, session_id)
    if not success:
        raise HTTPException(status_code=404, detail="Video session not found")
    return {"message": "Video session deleted successfully"}

@router.get("/{session_id}/files", response_model=schemas.FileList)
async def get_session_files(
    session_id: int,
    skip: int = 0,
    limit: int = 50,
    db: Session = Depends(get_db)
):
    """
    Get files associated with a video session
    """
    try:
        # Check if session exists
        db_session = crud.get_video_session(db, session_id)
        if not db_session:
            raise HTTPException(status_code=404, detail="Video session not found")
        
        files = crud.get_files_by_video_session(db, session_id, skip, limit)
        total = crud.get_files_count_by_video_session(db, session_id)
        
        return schemas.FileList(
            files=files,
            total=total,
            page=skip // limit + 1,
            per_page=limit
        )
        
    except Exception as e:
        raise HTTPException(status_code=500, detail=f"Failed to get session files: {str(e)}")

@router.post("/{session_id}/start-processing")
async def start_session_processing(
    session_id: int,
    user_prompt: Optional[str] = Form(None),
    category: Optional[str] = Form(None),
    db: Session = Depends(get_db)
):
    """
    Start video processing for a session, optionally updating user prompt and category
    """
    try:
        db_session = crud.get_video_session(db, session_id)
        if not db_session:
            raise HTTPException(status_code=404, detail="Video session not found")
        
        # Convert category string to enum if provided
        video_category = None
        if category:
            try:
                video_category = models.VideoCategory(category)
            except ValueError:
                raise HTTPException(status_code=400, detail=f"Invalid category: {category}. Valid options are: congratulation_video, event_propagation_video, company_introduction_video")
        
        # Update session with new prompt, category, and status
        update_data = schemas.VideoSessionUpdate(
            user_prompt=user_prompt,
            category=video_category,
            status=models.VideoSessionStatus.PROCESSING
        )
        updated_session = crud.update_video_session(db, session_id, update_data)
        
        # Import and trigger AI processing pipeline
        from app.services.ai_processor import ai_processor
        
        # Start AI processing in background (in production, this would be async/celery task)
        try:
            ai_results = await ai_processor.process_video_session(
                session_id=session_id,
                user_prompt=user_prompt or updated_session.user_prompt,
                category=video_category or updated_session.category
            )
            # Extract VEO3 inputs from AI results
            veo3_inputs = extract_veo3_inputs(ai_results)
            
            if not veo3_inputs["success"]:
                # Update session status to failed if VEO3 input extraction fails
                failed_update = schemas.VideoSessionUpdate(status=models.VideoSessionStatus.FAILED)
                crud.update_video_session(db, session_id, failed_update)
                
                return {
                    "message": "VEO3 input extraction failed",
                    "session_id": session_id,
                    "status": "failed",
                    "error": veo3_inputs["error"],
                    "ai_processing": ai_results
                }

<<<<<<< HEAD
#             from app.services.veo3_service import veo3_service
#             veo3_processing_result = await veo3_service.generate_video_complete(
#                 prompt=veo3_inputs["video_prompt"],
#                 output_video_id=session_id,
#                 images=veo3_inputs["images"]
#             )
#
#             print('veo3_processing_result', veo3_processing_result)
#
#             if not veo3_processing_result["success"]:
#                 # Update session status to failed if video generation fails
#                 failed_update = schemas.VideoSessionUpdate(status=models.VideoSessionStatus.FAILED)
#                 crud.update_video_session(db, session_id, failed_update)
#
#                 return {
#                     "message": "Video generation failed",
#                     "session_id": session_id,
#                     "status": "failed",
#                     "error": veo3_processing_result["error"],
#                     "ai_processing": ai_results,
#                     "veo3_inputs": veo3_inputs
#                 }
#
#             # Update session status to completed and save output paths
#             completed_update = schemas.VideoSessionUpdate(
#                 status=models.VideoSessionStatus.COMPLETED,
#                 output_video_path=veo3_processing_result["output_path"],
#                 video_url=veo3_processing_result["video_url"]
#             )
#             final_session = crud.update_video_session(db, session_id, completed_update)
#
#             return {
#                 "message": "Video processing completed successfully",
#                 "session_id": session_id,
#                 "status": "completed",
#                 "user_prompt": final_session.user_prompt,
#                 "category": final_session.category,
#                 "ai_processing": ai_results,
#                 "output_video_path": veo3_processing_result["output_path"],
#                 "video_url": veo3_processing_result["video_url"],
#                 "task_id": veo3_processing_result["task_id"],
#                 "file_size": veo3_processing_result["file_size"],
#                 "elapsed_seconds": veo3_processing_result.get("elapsed_seconds", 0),
#                 "veo3_inputs": veo3_inputs
#             }

=======
            from app.services.veo3_service import veo3_service
            veo3_processing_result = await veo3_service.generate_video_complete(
                prompt=veo3_inputs["video_prompt"],
                output_video_id=session_id,
                images=veo3_inputs["images"]
            )
            
            if not veo3_processing_result["success"]:
                # Update session status to failed if video generation fails
                failed_update = schemas.VideoSessionUpdate(status=models.VideoSessionStatus.FAILED)
                crud.update_video_session(db, session_id, failed_update)
                
                return {
                    "message": "Video generation failed",
                    "session_id": session_id,
                    "status": "failed",
                    "error": veo3_processing_result["error"],
                    "ai_processing": ai_results,
                    "veo3_inputs": veo3_inputs
                }
            
            # Update session status to completed and save output paths
            completed_update = schemas.VideoSessionUpdate(
                status=models.VideoSessionStatus.COMPLETED,
                output_video_path=veo3_processing_result["output_path"],
                video_url=veo3_processing_result["video_url"]
            )
            final_session = crud.update_video_session(db, session_id, completed_update)
            
>>>>>>> 54d28ebc
            return {
            "message": "Video processing completed successfully",
                "session_id": 1,
                "status": "completed",
                "user_prompt": "help me to generate the mom's day thank you e-card",
                "category": "congratulation_video",
                "ai_processing": {
                    "session_id": 1,
                    "status": "completed",
                    "images": [
                        "https://storage.googleapis.com/uqcshackathon2025/user_sereneye130%40gmail.com/20250817_005527_88805534_p0_31e2482c.png?Expires=1755395747&GoogleAccessId=hackathon-2025%40hackathon2025-469113.iam.gserviceaccount.com&Signature=MhoQ48qphY9w8uAoMuRPJ4gvrUS5WZHGvvbhdcy%2Fq2rK4Ox3F6tqhD2qcs7s2PFCyIdSoey%2FlROBcBWQ0BHARjUnnadNZ9vk7fruzYM55ECrkPsbhUORdcXHlUE26MpKfSK75hykSygLjkPxoQn8rLKXGZOZwrUer8ouoQ1PFqbreDdTAMa3f15gw1SLU73ynrlUkd2rnaVEEJ99Jkbd%2FSEqambuezDiUngWZFhIp6l25xu3t9IsAuGnQ2YxUeAqR3244M6dfHrqt%2FuejaOeos0YzZrL6ww8bNHjRVYAg2hv5ULxBdCcFwq1DeXk6T7WvFrNn07q1XP9GwN3qum76Q%3D%3D"
                    ],
                    "session_updated": {
                        "status": "success",
                        "session_status": "completed",
                        "processed_files": 0,
                        "updated_at": "2025-08-17T00:55:51"
                    },
                    "prompts": {
                        "video_prompt": "Close-up, low angle. Display Mother figure, Thank you message and E-card design in a calm home environment. Camera slowly pans to match mood. Artistic lighting and color grading.",
                        "audio_prompt": "A heartfelt Mother's Day thank you, lovingly presented."
                    },
                    "user_prompt": "help me to generate the mom's day thank you e-card",
                    "category": "congratulation_video"
                },
                "output_video_path": "/Users/sereneye/Downloads/Studying/Others/UQCS_Hackathon_2025/backend/temp/generated_video/1.mp4",
                "video_url": "https://filesystem.site/cdn/20250817/FF4K4VajpYmwCvHfPXtwilOmc83T0N.mp4",
                "task_id": "veo3-fast:1755392154-BqUkSteGSa",
                "file_size": 1165191,
                "elapsed_seconds": 74.63100000000009,
                "veo3_inputs": {
                    "success": True,
                    "video_prompt": "Close-up, low angle. Display Mother figure, Thank you message and E-card design in a calm home environment. Camera slowly pans to match mood. Artistic lighting and color grading.",
                    "images": [
                        "https://storage.googleapis.com/uqcshackathon2025/user_sereneye130%40gmail.com/20250817_005527_88805534_p0_31e2482c.png?Expires=1755395747&GoogleAccessId=hackathon-2025%40hackathon2025-469113.iam.gserviceaccount.com&Signature=MhoQ48qphY9w8uAoMuRPJ4gvrUS5WZHGvvbhdcy%2Fq2rK4Ox3F6tqhD2qcs7s2PFCyIdSoey%2FlROBcBWQ0BHARjUnnadNZ9vk7fruzYM55ECrkPsbhUORdcXHlUE26MpKfSK75hykSygLjkPxoQn8rLKXGZOZwrUer8ouoQ1PFqbreDdTAMa3f15gw1SLU73ynrlUkd2rnaVEEJ99Jkbd%2FSEqambuezDiUngWZFhIp6l25xu3t9IsAuGnQ2YxUeAqR3244M6dfHrqt%2FuejaOeos0YzZrL6ww8bNHjRVYAg2hv5ULxBdCcFwq1DeXk6T7WvFrNn07q1XP9GwN3qum76Q%3D%3D"
                    ],
                    "audio_prompt": "A heartfelt Mother's Day thank you, lovingly presented."
                }
            }

        except Exception as ai_error:
            # If AI processing fails, update session status to failed
            failed_update = schemas.VideoSessionUpdate(status=models.VideoSessionStatus.FAILED)
            crud.update_video_session(db, session_id, failed_update)
            
            return {
                "message": "Video processing failed",
                "session_id": session_id,
                "status": "failed",
                "error": str(ai_error),
                "user_prompt": updated_session.user_prompt,
                "category": updated_session.category
            }
        
    except Exception as e:
        raise HTTPException(status_code=500, detail=f"Failed to start processing: {str(e)}")

# TODO: Please modify it in the future
def extract_veo3_inputs(ai_results: dict) -> dict:
    # print('extract_veo3_inputs', ai_results)
    try:
        # Check if ai_results is valid
        if not ai_results or not isinstance(ai_results, dict):
            return {
                "success": False,
                "error": "Invalid or missing AI results"
            }
        
        # Extract video prompt - priority: prompts_generated.video_prompt -> ai_generation.data.video_prompt
        video_prompt = None
        
        # First try prompts_generated.video_prompt
        prompts_generated = ai_results.get("prompts", {})
        if isinstance(prompts_generated, dict):
            video_prompt = prompts_generated.get("video_prompt")
        
        if not video_prompt:
            return {
                "success": False,
                "error": "Video prompt not found in AI results"
            }
        
        # Extract audio prompt
        audio_prompt = None
        if isinstance(prompts_generated, dict):
            audio_prompt = prompts_generated.get("audio_prompt")
        
        # Extract image information
        images = ai_results.get("images", [])
        
        # Return extracted inputs
        return {
            "success": True,
            "video_prompt": video_prompt,
            "images": images,
            "audio_prompt": audio_prompt,
        }
        
    except Exception as e:
        return {
            "success": False,
            "error": f"Failed to extract VEO3 inputs: {str(e)}"
        }


@router.post("/{session_id}/complete")
async def complete_session(
    session_id: int,
    output_video_path: Optional[str] = Form(None),
    db: Session = Depends(get_db)
):
    """
    Mark session as completed with optional output video path
    """
    try:
        db_session = crud.get_video_session(db, session_id)
        if not db_session:
            raise HTTPException(status_code=404, detail="Video session not found")
        
        update_data = schemas.VideoSessionUpdate(
            status=models.VideoSessionStatus.COMPLETED,
            output_video_path=output_video_path
        )
        updated_session = crud.update_video_session(db, session_id, update_data)
        
        return {
            "message": "Video session completed",
            "session_id": session_id,
            "output_video_path": updated_session.output_video_path
        }
        
    except Exception as e:
        raise HTTPException(status_code=500, detail=f"Failed to complete session: {str(e)}")<|MERGE_RESOLUTION|>--- conflicted
+++ resolved
@@ -202,7 +202,7 @@
                     "ai_processing": ai_results
                 }
 
-<<<<<<< HEAD
+
 #             from app.services.veo3_service import veo3_service
 #             veo3_processing_result = await veo3_service.generate_video_complete(
 #                 prompt=veo3_inputs["video_prompt"],
@@ -249,37 +249,8 @@
 #                 "veo3_inputs": veo3_inputs
 #             }
 
-=======
-            from app.services.veo3_service import veo3_service
-            veo3_processing_result = await veo3_service.generate_video_complete(
-                prompt=veo3_inputs["video_prompt"],
-                output_video_id=session_id,
-                images=veo3_inputs["images"]
-            )
+
             
-            if not veo3_processing_result["success"]:
-                # Update session status to failed if video generation fails
-                failed_update = schemas.VideoSessionUpdate(status=models.VideoSessionStatus.FAILED)
-                crud.update_video_session(db, session_id, failed_update)
-                
-                return {
-                    "message": "Video generation failed",
-                    "session_id": session_id,
-                    "status": "failed",
-                    "error": veo3_processing_result["error"],
-                    "ai_processing": ai_results,
-                    "veo3_inputs": veo3_inputs
-                }
-            
-            # Update session status to completed and save output paths
-            completed_update = schemas.VideoSessionUpdate(
-                status=models.VideoSessionStatus.COMPLETED,
-                output_video_path=veo3_processing_result["output_path"],
-                video_url=veo3_processing_result["video_url"]
-            )
-            final_session = crud.update_video_session(db, session_id, completed_update)
-            
->>>>>>> 54d28ebc
             return {
             "message": "Video processing completed successfully",
                 "session_id": 1,
